--- conflicted
+++ resolved
@@ -6,11 +6,7 @@
     <parent>
         <groupId>de.cuioss</groupId>
         <artifactId>cui-java-parent</artifactId>
-<<<<<<< HEAD
-        <version>0.2.5</version>
-=======
         <version>0.2.7</version>
->>>>>>> f8dd5abc
         <relativePath />
     </parent>
 
